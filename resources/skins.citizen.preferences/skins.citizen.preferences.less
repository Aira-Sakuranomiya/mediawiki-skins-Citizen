--- conflicted
+++ resolved
@@ -65,19 +65,10 @@
 		text-align: center;
 	}
 
-<<<<<<< HEAD
-	&-theme {
-		&-option {
-			&-light {
-				color: @color-base;
-				background: @color-surface-0;
-			}
-=======
 	&-radio {
 		&__input {
 			// Hide radio button because we use label as button
 			display: none;
->>>>>>> 3d146b23
 
 			&:checked {
 				~ .citizen-client-prefs-radio__label {
