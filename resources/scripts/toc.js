--- conflicted
+++ resolved
@@ -6,7 +6,6 @@
  */
 
 function SmoothScroll() {
-<<<<<<< HEAD
     var navLinks, eventListener, link;
     if (!("scrollBehavior" in document.documentElement.style)) {
         navLinks = document.querySelectorAll("#toc a");
@@ -16,17 +15,6 @@
                 behavior: "smooth"
             });
         };
-=======
-	var navLinks, eventListener, link;
-	if (!("scrollBehavior" in document.documentElement.style)) {
-		navLinks = document.querySelectorAll("#toc a"),
-			eventListener = function eventListener(e) {
-				e.preventDefault();
-				e.target.scrollIntoView({
-					behavior: "smooth"
-				});
-			};
->>>>>>> 74c5f30a
 
 		for (link in navLinks) {
 			if (Object.prototype.hasOwnProperty.call(navLinks, link)) {
@@ -37,7 +25,6 @@
 }
 
 function ScrollSpy() {
-<<<<<<< HEAD
     var sections = document.querySelectorAll(".mw-headline");
     window.addEventListener("scroll", function() {
         var scrollPos = document.documentElement.scrollTop || document.body.scrollTop,
@@ -52,23 +39,6 @@
                     node = document.querySelector('a[href * = "'.concat(id, '"]'))
                     .parentNode,
                     active = document.querySelector(".active");
-=======
-	var sections = document.querySelectorAll(".mw-headline");
-	window.addEventListener("scroll", function() {
-		var scrollPos =
-			document.documentElement.scrollTop || document.body.scrollTop;
-
-		for (var section in sections) {
-			if (
-				Object.prototype.hasOwnProperty.call(sections, section) &&
-				sections[section].offsetTop <= scrollPos
-			) {
-				var id = mw.util.escapeIdForAttribute(sections[section].id),
-					node = document.querySelector('a[href * = "'.concat(id, '"]'))
-					.parentNode,
-					active = document.querySelector(".active");
->>>>>>> 74c5f30a
-
 				if (active !== null) {
 					active.classList.remove("active");
 				}
