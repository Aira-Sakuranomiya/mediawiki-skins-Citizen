--- conflicted
+++ resolved
@@ -5,7 +5,6 @@
  * Smooth scroll fallback and Scrollspy
  */
 
-<<<<<<< HEAD
 function SmoothScroll() {
     var navLinks, eventListener, link;
     if (!("scrollBehavior" in document.documentElement.style)) {
@@ -23,7 +22,8 @@
             }
         }
     }
-},
+}
+
 function ScrollSpy() {
     var sections = document.querySelectorAll(".mw-headline");
     window.addEventListener("scroll", function() {
@@ -50,76 +50,25 @@
             }
         }
     });
-},
+}
+
 function CheckToC() {
     if (document.getElementById("toc")) {
         SmoothScroll();
         ScrollSpy();
     }
-};
-=======
-var SmoothScroll = function SmoothScroll() {
-		if (!("scrollBehavior" in document.documentElement.style)) {
-			var navLinks = document.querySelectorAll("#toc a"),
-				eventListener = function eventListener(e) {
-					e.preventDefault();
-					e.target.scrollIntoView({
-						behavior: "smooth"
-					});
-				};
-
-			for (var link in navLinks) {
-				if (Object.prototype.hasOwnProperty.call(navLinks, link)) {
-					navLinks[link].addEventListener("click", eventListener);
-				}
-			}
-		}
-	},
-	ScrollSpy = function ScrollSpy() {
-		var sections = document.querySelectorAll(".mw-headline");
-		window.addEventListener("scroll", function() {
-			var scrollPos =
-				document.documentElement.scrollTop || document.body.scrollTop;
-
-			for (var section in sections) {
-				if (
-					Object.prototype.hasOwnProperty.call(sections, section) &&
-					sections[section].offsetTop <= scrollPos
-				) {
-					var id = mw.util.escapeIdForAttribute(sections[section].id),
-						node = document.querySelector('a[href * = "'.concat(id, '"]'))
-						.parentNode,
-						active = document.querySelector(".active");
-
-					if (active !== null) {
-						active.classList.remove("active");
-					}
-
-					if (node !== null) {
-						node.classList.add("active");
-					}
-				}
-			}
-		});
-	},
-	CheckToC = function CheckToC() {
-		if (document.getElementById("toc")) {
-			SmoothScroll();
-			ScrollSpy();
-		}
-	};
->>>>>>> 97f8846a
+}
 
 if (document.readyState !== "loading") {
-	CheckToC();
+    CheckToC();
 } else if (document.addEventListener) {
-	// All modern browsers to register DOMContentLoaded
-	document.addEventListener("DOMContentLoaded", CheckToC);
+    // All modern browsers to register DOMContentLoaded
+    document.addEventListener("DOMContentLoaded", CheckToC);
 } else {
-	// Old IE browsers
-	document.attachEvent("onreadystatechange", function() {
-		if (document.readyState === "complete") {
-			CheckToC();
-		}
-	});
+    // Old IE browsers
+    document.attachEvent("onreadystatechange", function() {
+        if (document.readyState === "complete") {
+            CheckToC();
+        }
+    });
 }