// Citizen main styles

@import '../variables.less';
@import '../mixins.less';

<<<<<<< HEAD
@media only screen {
	@import 'css-vars';
=======
@media screen {
>>>>>>> 664e1aac
	@import 'common/common.less';
	@import 'common/content.less';
	@import 'common/typography.less';
	@import 'common/hacks.less';
	@import 'common/wikitable.less';
	@import 'common/scrollbar.less';
	@import 'common/reducemotion.less';

	// Components
	@import 'Header.less';
	@import 'Drawer.less';
	@import 'Searchbox.less';
	@import 'Pagetools.less';
	@import 'Menu.less';
	@import 'Sidebar.less';
	@import 'Catlinks.less';
	@import 'Pagelinks.less';
	@import 'Footer.less';
}

@media print {
	@import 'common/print.less';
}<|MERGE_RESOLUTION|>--- conflicted
+++ resolved
@@ -3,12 +3,8 @@
 @import '../variables.less';
 @import '../mixins.less';
 
-<<<<<<< HEAD
-@media only screen {
+@media screen {
 	@import 'css-vars';
-=======
-@media screen {
->>>>>>> 664e1aac
 	@import 'common/common.less';
 	@import 'common/content.less';
 	@import 'common/typography.less';
