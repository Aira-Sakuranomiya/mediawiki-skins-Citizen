@import '../variables.less';
@import '../mixins.less';

.toc {
	position: fixed;
	z-index: -1; // So that it is below float objects in content
	max-width: 450px;
	top: @header-height;
	left: 0;
	padding: @margin-side;
	color: @base-70;

	&::-webkit-scrollbar {
		width: 0; // Hide bar on toc
	}

	&title {
		h2 {
			margin: 0;
			color: @base-50 !important;
			font-size: @ui-menu-text-big;
		}
	}

	&toggle {
		&span {
			display: none;
		}

		&checkbox:checked ~ ul {
			display: block !important; // Force display
		}
	}

	li {
		&.toclevel-2,
		&.toclevel-3,
		&.toclevel-4,
		&.toclevel-5,
		&.toclevel-6 {
			margin-left: 9px;
			border-left: 1px dashed;
		}
	}

	li.active {
		color: @accent-50;

		> a {
			color: inherit !important;
			border-color: currentColor;
		}

		a,
		li {
			color: @base-30;
		}
	}

	a {
		display: inline-block;
		margin: @content-margin-top / 4 0;
		padding-left: 9px;
		color: @base-50;
		border-left: 3px solid transparent;

		&:hover {
			color: @base-30;
		}
	}

	&number {
		.mixin-screen-reader-text;
	}

	ul {
		margin: 0 !important;
		list-style: none;
	}

	> ul {
		margin: @content-margin-top * 0.75 0 0 0 !important;
		position: relative;
		z-index: 2;
		border-left: 1px dashed;
		max-width: ~'calc( (100vw - '@page-width + @margin-side * 4 ~' ) / 2 )';
		max-height: ~'calc( 100vh - '@header-height * 2 + @margin-side * 4 ~' )';
		overflow: visible auto;
		overscroll-behavior: contain;
		display: block;
	}
}

@media ( max-width: @screen3 ) {
	.toc {
		z-index: 10;
		height: 100%;
		margin-top: -@header-height;
		padding: 0;
		transform: translateX(-100%);

		&:before,
		&:after {
			content: unset; // Disable fade
		}

		&toggle {
			&span {
				display: block;
				font-size: 0 !important;
			}

			&label {
				position: fixed;
				z-index: 7;
				right: -100vw;
				bottom: 0;
				margin: @margin-side;
				padding: 0 @margin-side / 2;
				width: 39px;
				height: 56px;
				display: block;
				background-color: @base-90;
				border-radius: 100%;
				.boxshadow(4);

				&:hover {
					background-color: @menu-item-link-hover;
					.boxshadow(5);

					&:before {
						opacity: @opacity-icon-active;
					}
				}

				&:focus {
					background-color: @menu-item-link-active;
				}

				&:before {
					.resource-loader-icon;
					display: block;
					opacity: @opacity-icon;
				}
			}

			&checkbox:not( :checked ) ~ ul {
				transform: translateX( -300px - @margin-side );
			}
		}

		&title h2 {
			display: none;
		}

		> ul {
			display: block !important; // So that animation is visible
			margin: 0 !important;
			padding: @header-height + @margin-side @margin-side @margin-side * 2 @margin-side / 2 !important; // More scroll spaces
			max-width: none;
			height: 100%;
			max-height: ~'calc( 100vh - '@header-height + @margin-side * 3 ~')';
			background: @base-100;
			border-radius: 0 @border-radius-large @border-radius-large 0;
			.boxshadow(3);
<<<<<<< HEAD
			transform: translateX(100%);
=======
			transform: none;
>>>>>>> bf2e70b9
			transition: @transition-transform;
		}
	}
}

@media ( prefers-color-scheme: dark ) {
	.toc {
		color: @dark-text-60;

		a {
			color: @dark-text-70;

			&:hover {
				color: @dark-text-80;
			}
		}

		li.active {
			color: @dark-color-link;

			a,
			li {
				color: @dark-text-80;
			}
		}
	}

	@media ( max-width: @screen3 ) {
		.toc {
			&togglelabel {
				background-color: @dark-bg-50;

				&:before {
					filter: invert( 1 );
				}

				&:hover,
				&:focus {
					background-color: @accent-10;
				}
			}

			> ul {
				background: @dark-bg-40;
			}
		}
	}
}<|MERGE_RESOLUTION|>--- conflicted
+++ resolved
@@ -163,11 +163,7 @@
 			background: @base-100;
 			border-radius: 0 @border-radius-large @border-radius-large 0;
 			.boxshadow(3);
-<<<<<<< HEAD
 			transform: translateX(100%);
-=======
-			transform: none;
->>>>>>> bf2e70b9
 			transition: @transition-transform;
 		}
 	}
